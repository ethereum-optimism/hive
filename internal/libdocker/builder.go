package libdocker

import (
	"archive/tar"
	"bytes"
	"context"
	"fmt"
	"io"
	"io/fs"
	"os"
	"path/filepath"
	"strings"

	docker "github.com/fsouza/go-dockerclient"
	"gopkg.in/inconshreveable/log15.v2"
	"gopkg.in/yaml.v3"

	"github.com/ethereum/hive/internal/libhive"
)

// Builder takes care of building docker images.
type Builder struct {
	client        *docker.Client
	config        *Config
	logger        log15.Logger
	authenticator Authenticator
}

func NewBuilder(client *docker.Client, cfg *Config, auth Authenticator) *Builder {
	b := &Builder{
		client:        client,
		config:        cfg,
		logger:        cfg.Logger,
		authenticator: auth,
	}
	if b.logger == nil {
		b.logger = log15.Root()
	}
	return b
}

// ReadClientMetadata reads metadata of the given client.
func (b *Builder) ReadClientMetadata(name string) (*libhive.ClientMetadata, error) {
	dir := b.config.Inventory.ClientDirectory(name)
	f, err := os.Open(filepath.Join(dir, "hive.yaml"))
	if err != nil {
		if os.IsNotExist(err) {
			// Eth1 client by default.
			return &libhive.ClientMetadata{Roles: []string{"eth1"}}, nil
		} else {
			return nil, fmt.Errorf("failed to read hive metadata file in '%s': %v", dir, err)
		}
	}
	defer f.Close()
	var out libhive.ClientMetadata
	if err := yaml.NewDecoder(f).Decode(&out); err != nil {
		return nil, fmt.Errorf("failed to decode hive metadata file in '%s': %v", dir, err)
	}
	return &out, nil
}

// BuildClientImage builds a docker image of the given client.
func (b *Builder) BuildClientImage(ctx context.Context, name string) (string, error) {
	dir := b.config.Inventory.ClientDirectory(name)
	_, branch := libhive.SplitClientName(name)
	tag := fmt.Sprintf("hive/clients/%s:latest", name)
	err := b.buildImage(ctx, dir, "Dockerfile", branch, tag)
	return tag, err
}

// BuildSimulatorImage builds a docker image of a simulator.
func (b *Builder) BuildSimulatorImage(ctx context.Context, name string) (string, error) {
	dir := b.config.Inventory.SimulatorDirectory(name)
	buildContextPath := dir
	buildDockerfile := "Dockerfile"
<<<<<<< HEAD
	// build context dir of simulator can be overridden with "context.txt" file containing the desired build path
	if contextPathBytes, err := ioutil.ReadFile(filepath.Join(filepath.FromSlash(dir), "context.txt")); err == nil {
		buildContextPath = filepath.Join(dir, strings.TrimSpace(string(contextPathBytes)))
=======
	// build context dir of simulator can be overridden with "hive_context.txt" file containing the desired build path
	if contextPathBytes, err := os.ReadFile(filepath.Join(filepath.FromSlash(dir), "hive_context.txt")); err == nil {
		buildContextPath = filepath.Join(dir, strings.TrimSpace(string(contextPathBytes)))
		if strings.HasPrefix(buildContextPath, "../") {
			return "", fmt.Errorf("cannot access build directory outside of Hive root: %q", buildContextPath)
		}
>>>>>>> d7cb48a5
		if p, err := filepath.Rel(buildContextPath, filepath.Join(filepath.FromSlash(dir), "Dockerfile")); err != nil {
			return "", fmt.Errorf("failed to derive relative simulator Dockerfile path: %v", err)
		} else {
			buildDockerfile = p
		}
	}
	tag := fmt.Sprintf("hive/simulators/%s:latest", name)
	err := b.buildImage(ctx, buildContextPath, buildDockerfile, "", tag)
	return tag, err
}

// BuildImage creates a container by archiving the given file system,
// which must contain a file called "Dockerfile".
func (b *Builder) BuildImage(ctx context.Context, name string, fsys fs.FS) error {
	opts := b.buildConfig(ctx, name)
	pipeR, pipeW := io.Pipe()
	opts.InputStream = pipeR
	go b.archiveFS(ctx, pipeW, fsys)

	b.logger.Info("building image", "image", name, "nocache", opts.NoCache, "pull", b.config.PullEnabled)
	if err := b.client.BuildImage(opts); err != nil {
		b.logger.Error("image build failed", "image", name, "err", err)
		return err
	}
	return nil
}

func (b *Builder) buildConfig(ctx context.Context, name string) docker.BuildImageOptions {
	nocache := false
	if b.config.NoCachePattern != nil {
		nocache = b.config.NoCachePattern.MatchString(name)
	}
	opts := docker.BuildImageOptions{
		Context:      ctx,
		Name:         name,
		OutputStream: io.Discard,
		NoCache:      nocache,
		Pull:         b.config.PullEnabled,
	}
	if b.authenticator != nil {
		opts.AuthConfigs = b.authenticator.AuthConfigs()
	}
	if b.config.BuildOutput != nil {
		opts.OutputStream = b.config.BuildOutput
	}
	return opts
}

func (b *Builder) archiveFS(ctx context.Context, out io.WriteCloser, fsys fs.FS) error {
	defer out.Close()

	w := tar.NewWriter(out)
	err := fs.WalkDir(fsys, ".", func(path string, e fs.DirEntry, err error) error {
		if err != nil {
			return err
		}
		if ctx.Err() != nil {
			return err
		}

		// Write header.
		if e.Type()&fs.ModeSymlink != 0 {
			return fmt.Errorf("%s: symlinks are not supported in BuildImage", path)
		}
		info, err := e.Info()
		if err != nil {
			return fmt.Errorf("%s: %w", path, err)
		}
		hdr, err := tar.FileInfoHeader(info, "")
		if err != nil {
			return fmt.Errorf("%s: %w", path, err)
		}
		hdr.Name = path
		if err := w.WriteHeader(hdr); err != nil {
			return err
		}

		// Write file content.
		if e.Type().IsRegular() {
			file, err := fsys.Open(path)
			if err != nil {
				return err
			}
			if _, err := io.Copy(w, file); err != nil {
				file.Close()
				return err
			}
			file.Close()
		}

		return nil
	})

	if err != nil {
		return err
	}

	// TODO: errors
	w.Flush()
	w.Close()
	return nil
}

// ReadFile returns the content of a file in the given image. To do so, it creates a
// temporary container, downloads the file from it and destroys the container.
func (b *Builder) ReadFile(ctx context.Context, image, path string) ([]byte, error) {
	// Create the temporary container and ensure it's cleaned up.
	opt := docker.CreateContainerOptions{
		Context: ctx,
		Config:  &docker.Config{Image: image},
	}
	cont, err := b.client.CreateContainer(opt)
	if err != nil {
		return nil, err
	}
	defer func() {
		if err := b.client.RemoveContainer(docker.RemoveContainerOptions{ID: cont.ID, Force: true}); err != nil {
			b.logger.Error("can't remove temporary container", "id", cont.ID[:8], "err", err)
		}
	}()

	// Download a tarball of the file from the container.
	download := new(bytes.Buffer)
	dlopt := docker.DownloadFromContainerOptions{
		Path:         path,
		OutputStream: download,
		Context:      ctx,
	}
	if err := b.client.DownloadFromContainer(cont.ID, dlopt); err != nil {
		return nil, err
	}
	in := tar.NewReader(download)
	for {
		// Fetch the next file header from the archive.
		header, err := in.Next()
		if err != nil {
			return nil, err
		}
		// If it's the file we're looking for, save its contents.
		if header.Name == path[1:] {
			content := new(bytes.Buffer)
			if _, err := io.Copy(content, in); err != nil {
				return nil, err
			}
			return content.Bytes(), nil
		}
	}
}

// buildImage builds a single docker image from the specified context.
// branch specifes a build argument to use a specific base image branch or github source branch.
func (b *Builder) buildImage(ctx context.Context, contextDir, dockerFile, branch, imageTag string) error {
<<<<<<< HEAD
	nocache := false
	if b.config.NoCachePattern != nil {
		nocache = b.config.NoCachePattern.MatchString(imageTag)
	}

=======
>>>>>>> d7cb48a5
	logger := b.logger.New("image", imageTag)
	context, err := filepath.Abs(contextDir)
	if err != nil {
		logger.Error("can't find path to context directory", "err", err)
		return err
	}
<<<<<<< HEAD
	opts := docker.BuildImageOptions{
		Context:      ctx,
		Name:         imageTag,
		ContextDir:   context,
		OutputStream: ioutil.Discard,
		Dockerfile:   dockerFile,
		NoCache:      nocache,
		Pull:         b.config.PullEnabled,
	}
	if b.config.BuildOutput != nil {
		opts.OutputStream = b.config.BuildOutput
	}
=======

	opts := b.buildConfig(ctx, imageTag)
	opts.ContextDir = context
	opts.Dockerfile = dockerFile
>>>>>>> d7cb48a5
	logctx := []interface{}{"dir", contextDir, "nocache", opts.NoCache, "pull", opts.Pull}
	if branch != "" {
		logctx = append(logctx, "branch", branch)
		opts.BuildArgs = []docker.BuildArg{{Name: "branch", Value: branch}}
	}

	logger.Info("building image", logctx...)
	if err := b.client.BuildImage(opts); err != nil {
		logger.Error("image build failed", "err", err)
		return err
	}
	return nil
}<|MERGE_RESOLUTION|>--- conflicted
+++ resolved
@@ -73,18 +73,12 @@
 	dir := b.config.Inventory.SimulatorDirectory(name)
 	buildContextPath := dir
 	buildDockerfile := "Dockerfile"
-<<<<<<< HEAD
-	// build context dir of simulator can be overridden with "context.txt" file containing the desired build path
-	if contextPathBytes, err := ioutil.ReadFile(filepath.Join(filepath.FromSlash(dir), "context.txt")); err == nil {
-		buildContextPath = filepath.Join(dir, strings.TrimSpace(string(contextPathBytes)))
-=======
 	// build context dir of simulator can be overridden with "hive_context.txt" file containing the desired build path
 	if contextPathBytes, err := os.ReadFile(filepath.Join(filepath.FromSlash(dir), "hive_context.txt")); err == nil {
 		buildContextPath = filepath.Join(dir, strings.TrimSpace(string(contextPathBytes)))
 		if strings.HasPrefix(buildContextPath, "../") {
 			return "", fmt.Errorf("cannot access build directory outside of Hive root: %q", buildContextPath)
 		}
->>>>>>> d7cb48a5
 		if p, err := filepath.Rel(buildContextPath, filepath.Join(filepath.FromSlash(dir), "Dockerfile")); err != nil {
 			return "", fmt.Errorf("failed to derive relative simulator Dockerfile path: %v", err)
 		} else {
@@ -237,39 +231,16 @@
 // buildImage builds a single docker image from the specified context.
 // branch specifes a build argument to use a specific base image branch or github source branch.
 func (b *Builder) buildImage(ctx context.Context, contextDir, dockerFile, branch, imageTag string) error {
-<<<<<<< HEAD
-	nocache := false
-	if b.config.NoCachePattern != nil {
-		nocache = b.config.NoCachePattern.MatchString(imageTag)
-	}
-
-=======
->>>>>>> d7cb48a5
 	logger := b.logger.New("image", imageTag)
 	context, err := filepath.Abs(contextDir)
 	if err != nil {
 		logger.Error("can't find path to context directory", "err", err)
 		return err
 	}
-<<<<<<< HEAD
-	opts := docker.BuildImageOptions{
-		Context:      ctx,
-		Name:         imageTag,
-		ContextDir:   context,
-		OutputStream: ioutil.Discard,
-		Dockerfile:   dockerFile,
-		NoCache:      nocache,
-		Pull:         b.config.PullEnabled,
-	}
-	if b.config.BuildOutput != nil {
-		opts.OutputStream = b.config.BuildOutput
-	}
-=======
 
 	opts := b.buildConfig(ctx, imageTag)
 	opts.ContextDir = context
 	opts.Dockerfile = dockerFile
->>>>>>> d7cb48a5
 	logctx := []interface{}{"dir", contextDir, "nocache", opts.NoCache, "pull", opts.Pull}
 	if branch != "" {
 		logctx = append(logctx, "branch", branch)
